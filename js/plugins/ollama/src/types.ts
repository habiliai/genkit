/**
 * Copyright 2024 Google LLC
 *
 * Licensed under the Apache License, Version 2.0 (the "License");
 * you may not use this file except in compliance with the License.
 * You may obtain a copy of the License at
 *
 *     http://www.apache.org/licenses/LICENSE-2.0
 *
 * Unless required by applicable law or agreed to in writing, software
 * distributed under the License is distributed on an "AS IS" BASIS,
 * WITHOUT WARRANTIES OR CONDITIONS OF ANY KIND, either express or implied.
 * See the License for the specific language governing permissions and
 * limitations under the License.
 */

import { GenerateRequest, z } from 'genkit';
import {
  ChatResponse,
  EmbedRequest,
  GenerateResponse,
  Message as OllamaMessage,
} from 'ollama';

/**
 * Represents the type of API endpoint to use when communicating with Ollama.
 * Can be either 'chat' for conversational models or 'generate' for completion models.
 */
export type ApiType = 'chat' | 'generate';

/**
 * Configuration for defining an Ollama model.
 * @interface ModelDefinition
 * @property {string} name - The name of the Ollama model to use
 * @property {ApiType} [type] - Optional API type to use. Defaults to 'chat' if not specified
 */
export interface ModelDefinition {
  name: string;
  type?: ApiType;
}

/**
 * Configuration for defining an Ollama embedding model.
 * @interface EmbeddingModelDefinition
 * @property {string} name - The name of the Ollama embedding model
 * @property {number} dimensions - The number of dimensions in the embedding output
 */
export interface EmbeddingModelDefinition {
  name: string;
  dimensions: number;
}

export const OllamaEmbeddingPredictionSchema = z.object({
  embedding: z.array(z.number()),
});

export type OllamaEmbeddingPrediction = z.infer<
  typeof OllamaEmbeddingPredictionSchema
>;

/**
 * Parameters for defining an Ollama embedder.
 * @interface DefineOllamaEmbeddingParams
 * @property {string} name - The name to use for the embedder
 * @property {string} modelName - The name of the Ollama model to use
 * @property {number} dimensions - The number of dimensions in the embedding output
 * @property {OllamaPluginParams} options - Configuration options for the embedder
 */
export interface DefineOllamaEmbeddingParams {
  name: string;
  modelName: string;
  dimensions: number;
  options: OllamaPluginParams;
}

/**
<<<<<<< HEAD
 * Configuration options for the Ollama plugin.
 * @interface OllamaPluginParams
 * @property {ModelDefinition[]} [models] - Array of model definitions to register
 * @property {EmbeddingModelDefinition[]} [embedders] - Array of embedding model definitions to register
 * @property {string} serverAddress - The base URL of the Ollama server
 * @property {RequestHeaders} [requestHeaders] - Optional headers to include with requests
=======
 * Parameters for the Ollama plugin configuration.
>>>>>>> 97d8d151
 */
export interface OllamaPluginParams {
  /**
   * Array of models to be defined.
   *
   * ```ts
   * const ai = genkit({
   *   plugins: [
   *     ollama({
   *       models: [{ name: 'gemma' }],
   *       serverAddress: 'http://127.0.0.1:11434', // default local address
   *     }),
   *   ],
   * });
   * ```
   */
  models?: ModelDefinition[];

  /**
   * Array of embedding models to be defined.
   *
   * ```ts
   * const ai = genkit({
   *   plugins: [
   *     ollama({
   *       serverAddress: 'http://localhost:11434',
   *       embedders: [{ name: 'nomic-embed-text', dimensions: 768 }],
   *     }),
   *   ],
   * });
   * ```
   */
  embedders?: EmbeddingModelDefinition[];

  /**
   * The address of the Ollama server.
   */
  serverAddress: string;

  /**
   * Optional request headers, which can be either static or dynamically generated.
   *
   * ```ts
   * const ai = genkit({
   *   plugins: [
   *     ollama({
   *       models: [...],
   *       serverAddress: 'https://my-deployment.server.address',
   *       requestHeaders: async (params) => {
   *         const headers = await fetchAuthHeaders(params.serverAddress);
   *         return { Authorization: headers['Authorization'] };
   *       },
   *     }),
   *   ],
   * });
   * ```
   */
  requestHeaders?: RequestHeaders;
}

/**
 * Function for dynamically generating request headers.
 * @callback RequestHeaderFunction
 * @param {Object} params - Parameters for generating headers
 * @param {string} params.serverAddress - The Ollama server address
 * @param {ModelDefinition | EmbeddingModelDefinition} params.model - The model being used
 * @param {GenerateRequest} [params.modelRequest] - The generation request (if applicable)
 * @param {EmbedRequest} [params.embedRequest] - The embedding request (if applicable)
 * @param {GenerateRequest} [modelRequest] - @deprecated Legacy parameter for backwards compatibility
 * @returns {Promise<Record<string, string> | void>} The headers to include with the request
 */
export interface RequestHeaderFunction {
  (
    params: {
      serverAddress: string;
      model: ModelDefinition | EmbeddingModelDefinition;
      modelRequest?: GenerateRequest;
      embedRequest?: EmbedRequest;
    },
    // @deprecated -- moved into params, here for backwards compatibility reasons.
    modelRequest?: GenerateRequest
  ): Promise<Record<string, string> | void>;
}

// Union type for request headers, supporting both static and dynamic options
export type RequestHeaders = Record<string, string> | RequestHeaderFunction;

// Use Ollama's Message type
export type { OllamaMessage as Message };

// Export response types from Ollama
export type { ChatResponse, GenerateResponse };<|MERGE_RESOLUTION|>--- conflicted
+++ resolved
@@ -74,16 +74,12 @@
 }
 
 /**
-<<<<<<< HEAD
  * Configuration options for the Ollama plugin.
  * @interface OllamaPluginParams
  * @property {ModelDefinition[]} [models] - Array of model definitions to register
  * @property {EmbeddingModelDefinition[]} [embedders] - Array of embedding model definitions to register
  * @property {string} serverAddress - The base URL of the Ollama server
  * @property {RequestHeaders} [requestHeaders] - Optional headers to include with requests
-=======
- * Parameters for the Ollama plugin configuration.
->>>>>>> 97d8d151
  */
 export interface OllamaPluginParams {
   /**
