--- conflicted
+++ resolved
@@ -28,13 +28,6 @@
 )
 
 var (
-<<<<<<< HEAD
-	knownCaps = map[string]ai.ModelCapabilities{
-		"gemini-1.0-pro":       gemini.BasicText,
-		"gemini-1.5-pro":       gemini.Multimodal,
-		"gemini-1.5-flash":     gemini.Multimodal,
-		"gemini-1.5-flash-002": gemini.Multimodal,
-=======
 	supportedModels = map[string]ai.ModelInfo{
 		"gemini-1.0-pro": {
 			Versions: []string{"gemini-pro", "gemini-1.0-pro-latest", "gemini-1.0-pro-001"},
@@ -65,7 +58,6 @@
 			Versions: []string{},
 			Supports: &gemini.Multimodal,
 		},
->>>>>>> 2b95c4e4
 	}
 
 	knownEmbedders = []string{
